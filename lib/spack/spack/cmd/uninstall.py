# Copyright 2013-2020 Lawrence Livermore National Security, LLC and other
# Spack Project Developers. See the top-level COPYRIGHT file for details.
#
# SPDX-License-Identifier: (Apache-2.0 OR MIT)

from __future__ import print_function

<<<<<<< HEAD
import argparse
import copy
=======
>>>>>>> 4a5835ef
import sys

import spack.cmd
import spack.environment as ev
import spack.error
import spack.package
import spack.cmd.common.arguments as arguments
import spack.repo
import spack.store
import spack.spec
from spack.database import InstallStatuses

from llnl.util import tty
from llnl.util.tty.colify import colify

description = "remove installed packages"
section = "build"
level = "short"

error_message = """You can either:
    a) use a more specific spec, or
    b) use `spack uninstall --all` to uninstall ALL matching specs.
"""

# Arguments for display_specs when we find ambiguity
display_args = {
    'long': True,
    'show_flags': False,
    'variants': False,
    'indent': 4,
}


def setup_parser(subparser):
    subparser.add_argument(
        '-f', '--force', action='store_true', dest='force',
        help="remove regardless of whether other packages or environments "
        "depend on this one")
    arguments.add_common_arguments(
        subparser, ['recurse_dependents', 'yes_to_all', 'installed_specs'])
    subparser.add_argument(
        '-a', '--all', action='store_true', dest='all',
        help="USE CAREFULLY. Remove ALL installed packages that match each "
        "supplied spec. i.e., if you `uninstall --all libelf`,"
        " ALL versions of `libelf` are uninstalled. If no spec is "
        "supplied, all installed packages will be uninstalled. "
        "If used in an environment, all packages in the environment "
        "will be uninstalled.")

<<<<<<< HEAD
    subparser.add_argument(
        'packages',
        nargs=argparse.REMAINDER,
        help="specs of packages to uninstall")

    subparser.add_argument(
        '-u', '--upstream', action='store', default=None,
        dest='upstream', metavar='UPSTREAM_NAME',
        help='specify which upstream spack to uninstall from')

    subparser.add_argument(
        '-g', '--global', action='store_true',
        dest='global_uninstall',
        help='uninstall packages installed to global upstream')

=======
>>>>>>> 4a5835ef

def find_matching_specs(env, specs, allow_multiple_matches=False, force=False,
                        upstream=None, global_uninstall=False):
    """Returns a list of specs matching the not necessarily
       concretized specs given from cli

    Args:
        env (Environment): active environment, or ``None`` if there is not one
        specs (list): list of specs to be matched against installed packages
        allow_multiple_matches (bool): if True multiple matches are admitted

    Return:
        list of specs
    """
    if global_uninstall:
        spack.config.set('config:active_upstream', 'global',
                         scope='user')
        global_root = spack.config.get('upstreams')
        global_root = global_root['global']['install_tree']
        global_root = spack.util.path.canonicalize_path(global_root)
        spack.config.set('config:active_tree', global_root,
                         scope='user')
    elif upstream:
        if upstream not in spack.config.get('upstreams'):
            tty.die("specified upstream does not exist")
        spack.config.set('config:active_upstream', upstream,
                         scope='user')
        root = spack.config.get('upstreams')
        root = root[upstream]['install_tree']
        root = spack.util.path.canonicalize_path(root)
        spack.config.set('config:active_tree', root, scope='user')
    else:
        spack.config.set('config:active_upstream', None,
                         scope='user')
        for spec in specs:
            if isinstance(spec, spack.spec.Spec):
                spec_name = str(spec)
                spec_copy = (copy.deepcopy(spec))
                spec_copy.concretize()
                if spec_copy.package.installed_upstream:
                    tty.warn("{0} is installed upstream".format(spec_name))
                    tty.die("Use 'spack uninstall [--upstream upstream_name]'")

    # constrain uninstall resolution to current environment if one is active
    hashes = env.all_hashes() if env else None

    # List of specs that match expressions given via command line
    specs_from_cli = []
    has_errors = False
    for spec in specs:
        install_query = [InstallStatuses.INSTALLED, InstallStatuses.DEPRECATED]
        matching = spack.store.db.query_local(spec, hashes=hashes,
                                              installed=install_query)
        # For each spec provided, make sure it refers to only one package.
        # Fail and ask user to be unambiguous if it doesn't
        if not allow_multiple_matches and len(matching) > 1:
            tty.error('{0} matches multiple packages:'.format(spec))
            print()
            spack.cmd.display_specs(matching, **display_args)
            print()
            has_errors = True

        # No installed package matches the query
        if len(matching) == 0 and spec is not any:
            if env:
                pkg_type = "packages in environment '%s'" % env.name
            else:
                pkg_type = 'installed packages'
            tty.die('{0} does not match any {1}.'.format(spec, pkg_type))

        specs_from_cli.extend(matching)

    if has_errors:
        tty.die(error_message)

    return specs_from_cli


def installed_dependents(specs, env):
    """Map each spec to a list of its installed dependents.

    Args:
        specs (list): list of Specs
        env (Environment): the active environment, or None

    Returns:
        (tuple of dicts): two mappings: one from specs to their dependent
            environments in the active environment (or global scope if
            there is no environment), and one from specs to their
            dependents in *inactive* environments (empty if there is no
            environment

    """
    active_dpts = {}
    inactive_dpts = {}

    env_hashes = set(env.all_hashes()) if env else set()

    all_specs_in_db = spack.store.db.query()

    for spec in specs:
        installed = [x for x in all_specs_in_db if spec in x]

        # separate installed dependents into dpts in this environment and
        # dpts that are outside this environment
        for dpt in installed:
            if dpt not in specs:
                if not env or dpt.dag_hash() in env_hashes:
                    active_dpts.setdefault(spec, set()).add(dpt)
                else:
                    inactive_dpts.setdefault(spec, set()).add(dpt)

    return active_dpts, inactive_dpts


def dependent_environments(specs):
    """Map each spec to environments that depend on it.

    Args:
        specs (list): list of Specs
    Returns:
        (dict): mapping from spec to lists of dependent Environments

    """
    dependents = {}
    for env in ev.all_environments():
        hashes = set(env.all_hashes())
        for spec in specs:
            if spec.dag_hash() in hashes:
                dependents.setdefault(spec, []).append(env)
    return dependents


def inactive_dependent_environments(spec_envs):
    """Strip the active environment from a dependent map.

    Take the output of ``dependent_environment()`` and remove the active
    environment from all mappings.  Remove any specs in the map that now
    have no dependent environments.  Return the result.

    Args:
        (dict): mapping from spec to lists of dependent Environments
    Returns:
        (dict): mapping from spec to lists of *inactive* dependent Environments
    """
    spec_inactive_envs = {}
    for spec, de_list in spec_envs.items():
        inactive = [de for de in de_list if not de.active]
        if inactive:
            spec_inactive_envs[spec] = inactive

    return spec_inactive_envs


def _remove_from_env(spec, env):
    """Remove a spec from an environment if it is a root."""
    try:
        # try removing the spec from the current active
        # environment. this will fail if the spec is not a root
        env.remove(spec, force=True)
    except ev.SpackEnvironmentError:
        pass  # ignore non-root specs


def do_uninstall(env, specs, force):
    """Uninstalls all the specs in a list.

    Args:
        env (Environment): active environment, or ``None`` if there is not one
        specs (list): list of specs to be uninstalled
        force (bool): force uninstallation (boolean)
    """
    packages = []
    for item in specs:
        try:
            # should work if package is known to spack
            packages.append(item.package)
        except spack.repo.UnknownEntityError:
            # The package.py file has gone away -- but still
            # want to uninstall.
            spack.package.Package.uninstall_by_spec(item, force=True)

        if env:
            _remove_from_env(item, env)

    # A package is ready to be uninstalled when nothing else references it,
    # unless we are requested to force uninstall it.
    is_ready = lambda x: not spack.store.db.query_by_spec_hash(x)[1].ref_count
    if force:
        is_ready = lambda x: True

    while packages:
        ready = [x for x in packages if is_ready(x.spec.dag_hash())]
        if not ready:
            msg = 'unexpected error [cannot proceed uninstalling specs with' \
                  ' remaining dependents {0}]'
            msg = msg.format(', '.join(x.name for x in packages))
            raise spack.error.SpackError(msg)

        packages = [x for x in packages if x not in ready]
        for item in ready:
            item.do_uninstall(force=force)

    # write any changes made to the active environment
    if env:
        env.write()

    spack.config.set('config:active_tree',
                     '~/.spack/opt/spack',
                     scope='user')

    spack.config.set('config:active_upstream', None,
                     scope='user')


def get_uninstall_list(args, specs, env):
    # Gets the list of installed specs that match the ones give via cli
    # args.all takes care of the case where '-a' is given in the cli
    uninstall_list = find_matching_specs(env, specs, args.all, args.force,
                                         upstream=args.upstream,
                                         global_uninstall=args.global_uninstall
                                         )

    # Takes care of '-R'
    active_dpts, inactive_dpts = installed_dependents(uninstall_list, env)

    # if we are in the global scope, we complain if you try to remove a
    # spec that's in an environment.  If we're in an environment, we'll
    # just *remove* it from the environment, so we ignore this
    # error when *in* an environment
    spec_envs = dependent_environments(uninstall_list)
    spec_envs = inactive_dependent_environments(spec_envs)

    # Process spec_dependents and update uninstall_list
    has_error = not args.force and (
        (active_dpts and not args.dependents)  # dependents in the current env
        or (not env and spec_envs)  # there are environments that need specs
    )

    # say why each problem spec is needed
    if has_error:
        specs = set(active_dpts)
        if not env:
            specs.update(set(spec_envs))  # environments depend on this

        for i, spec in enumerate(sorted(specs)):
            # space out blocks of reasons
            if i > 0:
                print()

            spec_format = '{name}{@version}{%compiler}{/hash:7}'
            tty.info("Will not uninstall %s" % spec.cformat(spec_format),
                     format='*r')

            dependents = active_dpts.get(spec)
            if dependents:
                print('The following packages depend on it:')
                spack.cmd.display_specs(dependents, **display_args)

            if not env:
                envs = spec_envs.get(spec)
                if envs:
                    print('It is used by the following environments:')
                    colify([e.name for e in envs], indent=4)

        msgs = []
        if active_dpts:
            msgs.append(
                'use `spack uninstall --dependents` to remove dependents too')
        if spec_envs:
            msgs.append('use `spack env remove` to remove from environments')
        print()
        tty.die('There are still dependents.', *msgs)

    elif args.dependents:
        for spec, lst in active_dpts.items():
            uninstall_list.extend(lst)
        uninstall_list = list(set(uninstall_list))

    # only force-remove (don't completely uninstall) specs that still
    # have external dependent envs or pkgs
    removes = set(inactive_dpts)
    if env:
        removes.update(spec_envs)

    # remove anything in removes from the uninstall list
    uninstall_list = set(uninstall_list) - removes

    return uninstall_list, removes


def uninstall_specs(args, specs):
    env = ev.get_env(args, 'uninstall')

    uninstall_list, remove_list = get_uninstall_list(args, specs, env)
    anything_to_do = set(uninstall_list).union(set(remove_list))

    if not anything_to_do:
        tty.warn('There are no packages to uninstall.')
        return

    if not args.yes_to_all:
        confirm_removal(anything_to_do)

    # just force-remove things in the remove list
    for spec in remove_list:
        _remove_from_env(spec, env)

    # Uninstall everything on the list
    do_uninstall(env, uninstall_list, args.force)


def confirm_removal(specs):
    """Display the list of specs to be removed and ask for confirmation.

    Args:
        specs (list): specs to be removed
    """
    tty.msg('The following packages will be uninstalled:\n')
    spack.cmd.display_specs(specs, **display_args)
    print('')
    answer = tty.get_yes_or_no('Do you want to proceed?', default=False)
    if not answer:
        tty.msg('Aborting uninstallation')
        sys.exit(0)


def uninstall(parser, args):
    if not args.specs and not args.all:
        tty.die('uninstall requires at least one package argument.',
                '  Use `spack uninstall --all` to uninstall ALL packages.')

    # [any] here handles the --all case by forcing all specs to be returned
    specs = spack.cmd.parse_specs(args.specs) if args.specs else [any]
    uninstall_specs(args, specs)<|MERGE_RESOLUTION|>--- conflicted
+++ resolved
@@ -5,11 +5,8 @@
 
 from __future__ import print_function
 
-<<<<<<< HEAD
 import argparse
 import copy
-=======
->>>>>>> 4a5835ef
 import sys
 
 import spack.cmd
@@ -59,7 +56,6 @@
         "If used in an environment, all packages in the environment "
         "will be uninstalled.")
 
-<<<<<<< HEAD
     subparser.add_argument(
         'packages',
         nargs=argparse.REMAINDER,
@@ -74,9 +70,6 @@
         '-g', '--global', action='store_true',
         dest='global_uninstall',
         help='uninstall packages installed to global upstream')
-
-=======
->>>>>>> 4a5835ef
 
 def find_matching_specs(env, specs, allow_multiple_matches=False, force=False,
                         upstream=None, global_uninstall=False):
