# Copyright 2013-2020 Lawrence Livermore National Security, LLC and other
# Spack Project Developers. See the top-level COPYRIGHT file for details.
#
# SPDX-License-Identifier: (Apache-2.0 OR MIT)

from __future__ import print_function

import argparse
<<<<<<< HEAD
import copy
=======
import sys
>>>>>>> 52df2309

import spack.cmd
import spack.environment as ev
import spack.error
import spack.package
import spack.cmd.common.arguments as arguments
import spack.repo
import spack.store
import spack.spec
from spack.database import InstallStatuses

from llnl.util import tty
from llnl.util.tty.colify import colify

description = "remove installed packages"
section = "build"
level = "short"

error_message = """You can either:
    a) use a more specific spec, or
    b) use `spack uninstall --all` to uninstall ALL matching specs.
"""

# Arguments for display_specs when we find ambiguity
display_args = {
    'long': True,
    'show_flags': False,
    'variants': False,
    'indent': 4,
}


def add_common_arguments(subparser):
    subparser.add_argument(
        '-f', '--force', action='store_true', dest='force',
        help="remove regardless of whether other packages or environments "
        "depend on this one")
    arguments.add_common_arguments(
        subparser, ['recurse_dependents', 'yes_to_all'])


def setup_parser(subparser):
    add_common_arguments(subparser)
    subparser.add_argument(
        '-a', '--all', action='store_true', dest='all',
        help="USE CAREFULLY. Remove ALL installed packages that match each "
        "supplied spec. i.e., if you `uninstall --all libelf`,"
        " ALL versions of `libelf` are uninstalled. If no spec is "
        "supplied, all installed packages will be uninstalled. "
        "If used in an environment, all packages in the environment "
        "will be uninstalled.")

    subparser.add_argument(
        'packages',
        nargs=argparse.REMAINDER,
        help="specs of packages to uninstall")

    subparser.add_argument(
        '-u', '--upstream', action='store', default=None,
        dest='upstream', metavar='UPSTREAM_NAME',
        help='specify which upstream spack to uninstall from')

    subparser.add_argument(
        '-g', '--global', action='store_true',
        dest='global_uninstall',
        help='uninstall packages installed to global upstream')


def find_matching_specs(env, specs, allow_multiple_matches=False, force=False,
                        upstream=None, global_uninstall=False):
    """Returns a list of specs matching the not necessarily
       concretized specs given from cli

    Args:
        env (Environment): active environment, or ``None`` if there is not one
        specs (list): list of specs to be matched against installed packages
        allow_multiple_matches (bool): if True multiple matches are admitted

    Return:
        list of specs
    """
    if global_uninstall:
        spack.config.set('config:active_upstream', 'global',
                         scope='user')
        global_root = spack.config.get('upstreams')
        global_root = global_root['global']['install_tree']
        global_root = spack.util.path.canonicalize_path(global_root)
        spack.config.set('config:active_tree', global_root,
                         scope='user')
    elif upstream:
        if upstream not in spack.config.get('upstreams'):
            tty.die("specified upstream does not exist")
        spack.config.set('config:active_upstream', upstream,
                         scope='user')
        root = spack.config.get('upstreams')
        root = root[upstream]['install_tree']
        root = spack.util.path.canonicalize_path(root)
        spack.config.set('config:active_tree', root, scope='user')
    else:
        spack.config.set('config:active_upstream', None,
                         scope='user')
        for spec in specs:
            if isinstance(spec, spack.spec.Spec):
                spec_name = str(spec)
                spec_copy = (copy.deepcopy(spec))
                spec_copy.concretize()
                if spec_copy.package.installed_upstream:
                    tty.warn("{0} is installed upstream".format(spec_name))
                    tty.die("Use 'spack uninstall [--upstream upstream_name]'")

    # constrain uninstall resolution to current environment if one is active
    hashes = env.all_hashes() if env else None

    # List of specs that match expressions given via command line
    specs_from_cli = []
    has_errors = False
    for spec in specs:
        install_query = [InstallStatuses.INSTALLED, InstallStatuses.DEPRECATED]
        matching = spack.store.db.query_local(spec, hashes=hashes,
                                              installed=install_query)
        # For each spec provided, make sure it refers to only one package.
        # Fail and ask user to be unambiguous if it doesn't
        if not allow_multiple_matches and len(matching) > 1:
            tty.error('{0} matches multiple packages:'.format(spec))
            print()
            spack.cmd.display_specs(matching, **display_args)
            print()
            has_errors = True

        # No installed package matches the query
        if len(matching) == 0 and spec is not any:
            if env:
                pkg_type = "packages in environment '%s'" % env.name
            else:
                pkg_type = 'installed packages'
            tty.die('{0} does not match any {1}.'.format(spec, pkg_type))

        specs_from_cli.extend(matching)

    if has_errors:
        tty.die(error_message)

    return specs_from_cli


def installed_dependents(specs, env):
    """Map each spec to a list of its installed dependents.

    Args:
        specs (list): list of Specs
        env (Environment): the active environment, or None

    Returns:
        (tuple of dicts): two mappings: one from specs to their dependent
            environments in the active environment (or global scope if
            there is no environment), and one from specs to their
            dependents in *inactive* environments (empty if there is no
            environment

    """
    active_dpts = {}
    inactive_dpts = {}

    env_hashes = set(env.all_hashes()) if env else set()

    all_specs_in_db = spack.store.db.query()

    for spec in specs:
        installed = [x for x in all_specs_in_db if spec in x]

        # separate installed dependents into dpts in this environment and
        # dpts that are outside this environment
        for dpt in installed:
            if dpt not in specs:
                if not env or dpt.dag_hash() in env_hashes:
                    active_dpts.setdefault(spec, set()).add(dpt)
                else:
                    inactive_dpts.setdefault(spec, set()).add(dpt)

    return active_dpts, inactive_dpts


def dependent_environments(specs):
    """Map each spec to environments that depend on it.

    Args:
        specs (list): list of Specs
    Returns:
        (dict): mapping from spec to lists of dependent Environments

    """
    dependents = {}
    for env in ev.all_environments():
        hashes = set(env.all_hashes())
        for spec in specs:
            if spec.dag_hash() in hashes:
                dependents.setdefault(spec, []).append(env)
    return dependents


def inactive_dependent_environments(spec_envs):
    """Strip the active environment from a dependent map.

    Take the output of ``dependent_environment()`` and remove the active
    environment from all mappings.  Remove any specs in the map that now
    have no dependent environments.  Return the result.

    Args:
        (dict): mapping from spec to lists of dependent Environments
    Returns:
        (dict): mapping from spec to lists of *inactive* dependent Environments
    """
    spec_inactive_envs = {}
    for spec, de_list in spec_envs.items():
        inactive = [de for de in de_list if not de.active]
        if inactive:
            spec_inactive_envs[spec] = inactive

    return spec_inactive_envs


def _remove_from_env(spec, env):
    """Remove a spec from an environment if it is a root."""
    try:
        # try removing the spec from the current active
        # environment. this will fail if the spec is not a root
        env.remove(spec, force=True)
    except ev.SpackEnvironmentError:
        pass  # ignore non-root specs


def do_uninstall(env, specs, force):
    """Uninstalls all the specs in a list.

    Args:
        env (Environment): active environment, or ``None`` if there is not one
        specs (list): list of specs to be uninstalled
        force (bool): force uninstallation (boolean)
    """
    packages = []
    for item in specs:
        try:
            # should work if package is known to spack
            packages.append(item.package)
        except spack.repo.UnknownEntityError:
            # The package.py file has gone away -- but still
            # want to uninstall.
            spack.package.Package.uninstall_by_spec(item, force=True)

        if env:
            _remove_from_env(item, env)

    # A package is ready to be uninstalled when nothing else references it,
    # unless we are requested to force uninstall it.
    is_ready = lambda x: not spack.store.db.query_by_spec_hash(x)[1].ref_count
    if force:
        is_ready = lambda x: True

    while packages:
        ready = [x for x in packages if is_ready(x.spec.dag_hash())]
        if not ready:
            msg = 'unexpected error [cannot proceed uninstalling specs with' \
                  ' remaining dependents {0}]'
            msg = msg.format(', '.join(x.name for x in packages))
            raise spack.error.SpackError(msg)

        packages = [x for x in packages if x not in ready]
        for item in ready:
            item.do_uninstall(force=force)

    # write any changes made to the active environment
    if env:
        env.write()

    spack.config.set('config:active_tree',
                     '~/.spack/opt/spack',
                     scope='user')

    spack.config.set('config:active_upstream', None,
                     scope='user')


def get_uninstall_list(args, specs, env):
    # Gets the list of installed specs that match the ones give via cli
    # args.all takes care of the case where '-a' is given in the cli
    uninstall_list = find_matching_specs(env, specs, args.all, args.force,
                                         upstream=args.upstream,
                                         global_uninstall=args.global_uninstall
                                         )

    # Takes care of '-R'
    active_dpts, inactive_dpts = installed_dependents(uninstall_list, env)

    # if we are in the global scope, we complain if you try to remove a
    # spec that's in an environment.  If we're in an environment, we'll
    # just *remove* it from the environment, so we ignore this
    # error when *in* an environment
    spec_envs = dependent_environments(uninstall_list)
    spec_envs = inactive_dependent_environments(spec_envs)

    # Process spec_dependents and update uninstall_list
    has_error = not args.force and (
        (active_dpts and not args.dependents)  # dependents in the current env
        or (not env and spec_envs)  # there are environments that need specs
    )

    # say why each problem spec is needed
    if has_error:
        specs = set(active_dpts)
        if not env:
            specs.update(set(spec_envs))  # environments depend on this

        for i, spec in enumerate(sorted(specs)):
            # space out blocks of reasons
            if i > 0:
                print()

            spec_format = '{name}{@version}{%compiler}{/hash:7}'
            tty.info("Will not uninstall %s" % spec.cformat(spec_format),
                     format='*r')

            dependents = active_dpts.get(spec)
            if dependents:
                print('The following packages depend on it:')
                spack.cmd.display_specs(dependents, **display_args)

            if not env:
                envs = spec_envs.get(spec)
                if envs:
                    print('It is used by the following environments:')
                    colify([e.name for e in envs], indent=4)

        msgs = []
        if active_dpts:
            msgs.append(
                'use `spack uninstall --dependents` to remove dependents too')
        if spec_envs:
            msgs.append('use `spack env remove` to remove from environments')
        print()
        tty.die('There are still dependents.', *msgs)

    elif args.dependents:
        for spec, lst in active_dpts.items():
            uninstall_list.extend(lst)
        uninstall_list = list(set(uninstall_list))

    # only force-remove (don't completely uninstall) specs that still
    # have external dependent envs or pkgs
    removes = set(inactive_dpts)
    if env:
        removes.update(spec_envs)

    # remove anything in removes from the uninstall list
    uninstall_list = set(uninstall_list) - removes

    return uninstall_list, removes


def uninstall_specs(args, specs):
    env = ev.get_env(args, 'uninstall')

    uninstall_list, remove_list = get_uninstall_list(args, specs, env)
    anything_to_do = set(uninstall_list).union(set(remove_list))

    if not anything_to_do:
        tty.warn('There are no packages to uninstall.')
        return

    if not args.yes_to_all:
        confirm_removal(anything_to_do)

    # just force-remove things in the remove list
    for spec in remove_list:
        _remove_from_env(spec, env)

    # Uninstall everything on the list
    do_uninstall(env, uninstall_list, args.force)


def confirm_removal(specs):
    """Display the list of specs to be removed and ask for confirmation.

    Args:
        specs (list): specs to be removed
    """
    tty.msg('The following packages will be uninstalled:\n')
    spack.cmd.display_specs(specs, **display_args)
    print('')
    answer = tty.get_yes_or_no('Do you want to proceed?', default=False)
    if not answer:
        tty.msg('Aborting uninstallation')
        sys.exit(0)


def uninstall(parser, args):
    if not args.packages and not args.all:
        tty.die('uninstall requires at least one package argument.',
                '  Use `spack uninstall --all` to uninstall ALL packages.')

    # [any] here handles the --all case by forcing all specs to be returned
    specs = spack.cmd.parse_specs(args.packages) if args.packages else [any]
    uninstall_specs(args, specs)<|MERGE_RESOLUTION|>--- conflicted
+++ resolved
@@ -6,11 +6,8 @@
 from __future__ import print_function
 
 import argparse
-<<<<<<< HEAD
 import copy
-=======
 import sys
->>>>>>> 52df2309
 
 import spack.cmd
 import spack.environment as ev
