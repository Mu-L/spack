##############################################################################
# Copyright (c) 2013, Lawrence Livermore National Security, LLC.
# Produced at the Lawrence Livermore National Laboratory.
#
# This file is part of Spack.
# Written by Todd Gamblin, tgamblin@llnl.gov, All rights reserved.
# LLNL-CODE-647188
#
# For details, see https://github.com/llnl/spack
# Please also see the LICENSE file for our notice and the LGPL.
#
# This program is free software; you can redistribute it and/or modify
# it under the terms of the GNU General Public License (as published by
# the Free Software Foundation) version 2.1 dated February 1999.
#
# This program is distributed in the hope that it will be useful, but
# WITHOUT ANY WARRANTY; without even the IMPLIED WARRANTY OF
# MERCHANTABILITY or FITNESS FOR A PARTICULAR PURPOSE. See the terms and
# conditions of the GNU General Public License for more details.
#
# You should have received a copy of the GNU Lesser General Public License
# along with this program; if not, write to the Free Software Foundation,
# Inc., 59 Temple Place, Suite 330, Boston, MA 02111-1307 USA
##############################################################################
import sys
import argparse

import llnl.util.tty as tty
from llnl.util.tty.colify import colify

import spack
import spack.cmd
import spack.repository
from spack.cmd.find import display_specs
from spack.package import PackageStillNeededError

description="Remove an installed package"

def setup_parser(subparser):
    subparser.add_argument(
        '-f', '--force', action='store_true', dest='force',
        help="Remove regardless of whether other packages depend on this one.")
    subparser.add_argument(
        '-a', '--all', action='store_true', dest='all',
        help="USE CAREFULLY. Remove ALL installed packages that match each " +
        "supplied spec. i.e., if you say uninstall libelf, ALL versions of " +
        "libelf are uninstalled. This is both useful and dangerous, like rm -r.")
    subparser.add_argument(
        'packages', nargs=argparse.REMAINDER, help="specs of packages to uninstall")


def uninstall(parser, args):
    if not args.packages:
        tty.die("uninstall requires at least one package argument.")

    with spack.installed_db.write_transaction():
        specs = spack.cmd.parse_specs(args.packages)

        # For each spec provided, make sure it refers to only one package.
        # Fail and ask user to be unambiguous if it doesn't
        pkgs = []
        for spec in specs:
            matching_specs = spack.installed_db.query(spec)
            if not args.all and len(matching_specs) > 1:
                tty.error("%s matches multiple packages:" % spec)
                print
                display_specs(matching_specs, long=True)
                print
                print "You can either:"
                print "  a) Use a more specific spec, or"
                print "  b) use spack uninstall -a to uninstall ALL matching specs."
                sys.exit(1)

            if len(matching_specs) == 0:
                if args.force: continue
                tty.die("%s does not match any installed packages." % spec)

            for s in matching_specs:
                try:
                    # should work if package is known to spack
                    pkgs.append(s.package)

<<<<<<< HEAD
                except spack.repository.UnknownPackageError, e:
                    # The package.py file has gone away -- but still want to uninstall.
=======
                except spack.packages.UnknownPackageError, e:
                    # The package.py file has gone away -- but still want to
                    # uninstall.
>>>>>>> 28d61f0d
                    spack.Package(s).do_uninstall(force=True)

        # Sort packages to be uninstalled by the number of installed dependents
        # This ensures we do things in the right order
        def num_installed_deps(pkg):
            return len(pkg.installed_dependents)
        pkgs.sort(key=num_installed_deps)

        # Uninstall packages in order now.
        for pkg in pkgs:
            try:
                pkg.do_uninstall(force=args.force)
            except PackageStillNeededError, e:
                tty.error("Will not uninstall %s" % e.spec.format("$_$@$%@$#", color=True))
                print
                print "The following packages depend on it:"
                display_specs(e.dependents, long=True)
                print
                print "You can use spack uninstall -f to force this action."
                sys.exit(1)<|MERGE_RESOLUTION|>--- conflicted
+++ resolved
@@ -79,15 +79,9 @@
                 try:
                     # should work if package is known to spack
                     pkgs.append(s.package)
-
-<<<<<<< HEAD
                 except spack.repository.UnknownPackageError, e:
-                    # The package.py file has gone away -- but still want to uninstall.
-=======
-                except spack.packages.UnknownPackageError, e:
-                    # The package.py file has gone away -- but still want to
-                    # uninstall.
->>>>>>> 28d61f0d
+                    # The package.py file has gone away -- but still
+                    # want to uninstall.
                     spack.Package(s).do_uninstall(force=True)
 
         # Sort packages to be uninstalled by the number of installed dependents
